---
authors:
  MerlinDumeur: "[Merlin Dumeur](https://github.com/MerlinDumeur)"
  agramfort: "[Alex Gramfort](https://github.com/agramfort)"
  hoechenberger: "[Richard Höchenberger](https://github.com/hoechenberger)"
  guiomar: "[Julia Guiomar Niso Galán](https://github.com/guiomar)"
  robluke: "[Robert Luke](https://github.com/rob-luke)"
  crsegerie: "[Charbel-Raphaël Segerie](https://github.com/crsegerie)"
  dengemann: "[Denis A. Engemann](https://github.com/dengemann)"
  apmellot: "[Apolline Mellot](https://github.com/apmellot)"
---


## Changes since April 15, 2021

### New features & enhancements

- An official [project governance](governance.md) structure has officially
  been adopted.
- The peak-to-peak (PTP) amplitude rejection thresholds for epochs can now
  optionally be determined automatically using
  [`autoreject`](https://autoreject.github.io) by setting the
  [`reject`][config.reject] parameter to `'autoreject_global'`.
  ({{ gh(306) }} by {{ authors.agramfort }} and {{ authors.hoechenberger }})
- The new configuration option [`ica_reject`][config.ica_reject] allows to
  exclude epochs from the ICA fit based on peak-to-peak (PTP) amplitude.
  ({{ gh(302) }} by {{ authors.hoechenberger }})
- Drastically reduces memory usage when creating epochs from datasets with
  multiple runs.
  ({{ gh(355) }} by {{ authors.hoechenberger }})
- Add time-frequency plot to report.
  ({{ gh(367) }} by {{ authors.robluke }})
- Add possibility to exclude runs from the analysis via the new
  [`exclude_runs`][config.exclude_runs] setting.
  ({{ gh(370) }} by {{ authors.crsegerie }})
- Add possibility to process resting-state data via
  [`rest_epochs_duration`][config.rest_epochs_duration] and
  [`rest_epochs_overlap`][config.rest_epochs_overlap].
  ({{ gh(393) }} by {{ authors.apmellot}}, {{ authors.dengemann }},
   {{ authors.agramfort }}, and {{ authors.hoechenberger }})
- We now create high-resolution scalp surfaces for visualization of the
  coregistration in the reports. Existing surfaces can be force-regenerated by
  setting the new [`recreate_scalp_surface`][config.recreate_scalp_surface]
  to `True`.
  ({{ gh(378) }} by {{ authors.hoechenberger }})
- When not applying Maxwell-filter (i.e., when
  [`use_maxwell_filter`][config.use_maxwell_filter] is set to `False`, e.g.
  when processing EEG data), we skip the initial data import that would
  essentially just copy the input data to the derivatives root without doing
  any processing. Now, in such situations, the Maxwell-filtering step is
  skipped entirely, and we start with frequency filtering right away. This
  speeds up processing by avoiding unncessary disk I/O and can help preserve
  large quantities of storage space for big datasets.
  ({{ gh(378) }} by {{ authors.dengemann }} and {{ authors.hoechenberger }})
- Break periods in the continuous data can now be automatically detected and
  annotated as "bad" segments, which will be ignored during subsequent
  processing. This feature is disabled by default and can be switched on via
  the [`find_breaks`][config.find_breaks] setting.
  ({{ gh(386) }} by {{ authors.hoechenberger }})
- You can now use the FreeSurfer `fsaverage` template MRI for source estimation
  in cases where you don't have participant-specific MR scans available, as is
  often the case in EEG studies. The behavior can be enabled using the new
  configuration option [`use_template_mri`][config.use_template_mri].
  ({{ gh(387) }} by {{ authors.agramfort }} and {{ authors.hoechenberger }})
- You can now specify rejection parameters and the number of projection
  vectors per channel type for SSP via
  [`n_proj_eog`][config.n_proj_eog], [`n_proj_ecg`][config.n_proj_ecg],
  [`ssp_reject_eog`][config.ssp_reject_eog] and
  [`ssp_reject_ecg`][config.ssp_reject_ecg].
  ({{ gh(392) }} by {{ authors.agramfort }}, {{ authors.dengemann }},
   {{ authors.apmellot }} and {{ authors.hoechenberger }})
- You can now use autoreject for exclusing artifacts before SSP estimation via
  the `autoreject_global` option in [`ssp_reject_eog`][config.ssp_reject_eog]
  and [`ssp_reject_ecg`][config.ssp_reject_ecg].
  ({{ gh(396) }} by {{ authors.agramfort }}, {{ authors.dengemann }},
   {{ authors.apmellot }} and {{ authors.hoechenberger }})
- You can now specify a custom
  [`eeg_template_montage`][config.eeg_template_montage] from any
  `mne.channels.montage.DigMontage` object.
  ({{ gh(407) }} by {{ authors.dengemann }}, {{ authors.hoechenberger }} and
   {{ authors.agramfort }})
- Certain BIDS file system operations are now being cached, which should
  significantly reduce start-up times in situations where many participants
  are being processed with data from a network-attached storage (NAS).
  ({{ gh(405) }} by {{ authors.agramfort}} and {{ authors.hoechenberger }})
- Files docstrings in the preprocessing steps were updated.
  ({{ gh(409) }} by {{ authors.crsegerie }})
- Do not crash when concatenating epochs or raws with different measurement
  info (like the dev_head_t when using EEG only data).
  ({{ gh(416) }} by {{ authors.agramfort }})
- The ``run.py`` command line interface gained a new parameter ``--n_jobs`` to
  specify the number of processes to run in parallel.
  ({{ gh(417) }} by {{ authors.hoechenberger }})
- Great improvements to our logging system produce more readable output on the
  terminal. We also generate an Excel file containing useful debugging info
  for all participants at each processing step to help you spot problematic
  participants more easily.
  ({{ gh(429), gh(441) }} by {{ authors.agramfort }} {{ authors.hoechenberger }})
- It is now possible to specify from which file to load the `mne.Info` object
  during forward and inverse computation via
  [`source_info_path_update`][config.source_info_path_update].
  ({{ gh(452) }} by {{ authors.apmellot }})
- The `run.py` command line interface gained a new parameter, `--interactive`,
  allowing you to override the interactive mode setting from the configuration
  file.
  ({{ gh(456), gh(457) }} by {{ authors.hoechenberger }})
- Add a new configuration setting [`freesurfer_verbose`][config.freesurfer_verbose]
  to control whether to display of FreeSurfer output.
  ({{ gh(459) }} by {{ authors.hoechenberger }})
- The [`noise_cov`][config.noise_cov] can now be set to `ad-hoc` to use a fixed   
  and data-independent diagonal noise covariance matrix for source imaging.
  ({{ gh(460) }} by {{ authors.agramfort }} and  {{ authors.apmellot }})
- Drastically reduce memory usage during the epoching and ICA steps.
  ({{ gh(477) }} by {{ authors.hoechenberger }} and {{ authors.agramfort }})
<<<<<<< HEAD
- Time-frequency decoding based on [common spatial patterns](https://mne.tools/stable/auto_examples/decoding/decoding_csp_timefreq.html)
  (CSP).
  ({{ gh(479) }} by {{ authors.crsegerie }}, {{ authors.agramfort }}, and
   {{ authors.hoechenberger }})
=======
- The new [`plot_psd_for_runs`][config.plot_psd_for_runs] setting can be used
  to control for which runs to add PSD plots of the raw data to the reports.
  ({{ gh(482) }} by {{ authors.hoechenberger }})
- Speed up report generation.
  ({{ gh(487) }} by {{ authors.hoechenberger }})
>>>>>>> 8413ece2

### Behavior changes

- The [`conditions`][config.conditions] setting will now be `None` by default.
  It is a required setting so it will raise an error if left as `None`.
  ({{ gh(348) }} by {{ authors.guiomar }} and {{ authors.hoechenberger }})
- When creating epochs, only those epochs are kept that belong to the specified
  [`conditions`][config.conditions]. This means that only this subset of epochs
  will be passed to ICA and SSP (if used). Previously, we would created epochs
  based on all events found in the data, and only subset them to the requested
  conditions at the epoching stage.
  ({{ gh(449) }} by {{ authors.agramfort }})
- Epochs rejection based on peak-to-peak amplitude, as controlled via the
  [`reject`][config.reject] setting, will now take place **after** ICA or SSP.
  In previous versions of the Pipeline, rejection was carried out before ICA
  and SSP. To exclude epochs from ICA fitting, use the new
  [`ica_reject`][config.ica_reject] setting.
- We don't apply SSP by default anymore.
  ({{ gh(315) }} by {{ authors.hoechenberger }})
- The `use_ssp` and `use_ica` settings have been removed. Please use the new
  [`spatial_filter`][config.spatial_filter] setting instead.
  ({{ gh(315) }} by {{ authors.hoechenberger }})
- The `allow_maxshield` setting has been removed. The Pipeline now
  automatically ensures that FIFF files of recordings with active
  shielding (MaxShield) can be imported. Later stages of the Pipeline will fail
  if Maxwell filtering of such data is disabled via `use_maxwell_filter=False`.
  ({{ gh(318) }} by {{ authors.hoechenberger }})
- The overlay plots that show the effects of ICA cleaning are now based on the
  baseline-corrected data to make it easier to spot the differences.
  ({{ gh(320) }} by {{ authors.hoechenberger }})
- `bids_root` and `deriv_root` are now converted to absolute paths to avoid
  running into issues caused by relative path specifications.
  ({{ gh(322) }} by {{ authors.hoechenberger }})
- Warn if using ICA and no EOG- or ECG-related ICs were detected.
  ({{ gh(351) }} by {{ authors.crsegerie }})
- Added the possibility to have different runs for different subjects.
  ({{ gh(353) }} by {{ authors.crsegerie }}))
- Check that the baseline interval falls into `[epochs_tmin, epochs_tmax]`.
  ({{ gh(361) }} by {{ authors.crsegerie }})
- `config.crop` has been renamed to the more explicit
  [`config.crop_runs`][config.crop_runs], as it only applies to individual
  runs and not the concatenated data.
  ({{ gh(358) }} by {{ authors.hoechenberger }})
- [`ica_reject`][config.ica_reject] now also applies to ECG and EOG epochs.
  ({{ gh(373) }} by {{ authors.crsegerie }})
- Added a new step `freesurfer/coreg_surfaces` that creates the scalp surfaces
  required for coregistration in MNE-Python.
  ({{ gh(422) }} by {{ authors.hoechenberger }})
- Enabling interactive mode by setting [`interactive`][config.interactive] to
  `True` now deactivates parallel processing.
  ({{ gh(473) }} by {{ authors.hoechenberger }})
- The resolution of the MRI slices for BEM visualalization has been reduced to
  256 by 256 pixels (was 512 by 512 before), we now only plot every 8th slice
  (was ever 2nd before). This greatly speeds up BEM rendering and reduces the
  size of the generated report, while maintaining a sufficiently detailed
  visualization.
  ({{ gh(488) }} by {{ authors.hoechenberger }})

### Code health

- Each processing script now extracts the required subset of configuration
  options from the user config and operates solely on these. This helps make it
  clear which settings an individual script depends on.
  ({{ gh(383) }} by {{ authors.agramfort }} and {{ authors.hoechenberger }})
- We laid the groundwork for applying the inverse operator on other data types
  than just `mne.Evoked` by introducing
  [`inverse_targets`][config.inverse_targets].
  ({{ gh(452) }} by {{ authors.apmellot }})
- All processing scripts have been renamed and can be imported like regular
  Python modules. This also prepares the code for using Dask for out-of-core
  and parallelized computations.
  ({{ gh(470) }} by {{ authors.agramfort }})

### Bug fixes

- The FreeSurfer script could only be run if `--n_jobs` was passed explicitly
  ({{ gh(287) }} by {{ authors.MerlinDumeur }})
- Fix a problem with the FreeSurfer processing step that caused the error
  message `Could not consume arg` after completion ({{ gh(301) }} by
  {{ authors.hoechenberger }})
- Selecting the `extended_infomax` ICA algorithm caused a crash
  ({{ gh(308) }} by {{ authors.hoechenberger }})
- Correctly handle `eog_channels = None` setting after creation of bipolar EEG
  channels
  ({{ gh(311) }} by {{ authors.hoechenberger }})
- Added instructions on how to handle `FileNotFoundError` when loading the BEM
  model in the source steps ({{ gh(304) }}  by {{ authors.MerlinDumeur }})
- When using [`find_noisy_channels_meg`][config.find_noisy_channels_meg] or
  [`find_flat_channels_meg`][config.find_flat_channels_meg], we now pass
  [`mf_head_origin`][config.mf_head_origin] to the respective bad channel
  detection algorithm to achieve better performance
  ({{ gh(319) }} by {{ authors.agramfort }})
- Baseline was not applied to epochs if neither ICA nor SSP was used
  ({{ gh(319) }} by {{ authors.hoechenberger }})
- Ensure we always use the cleaned epochs for constructing evoked data
  ({{ gh(319) }} by {{ authors.agramfort }})
- The summary report didn't use the cleaned epochs for showing the effects of
  ICA.
  ({{ gh(320) }} by {{ authors.hoechenberger }})
- The sanity check comparing the rank of the experimental data and the rank of
   the empty-room after Maxwell-filtering did not use the maxfiltered data.
  ({{ gh(336) }} by {{ authors.agramfort }}, {{ authors.hoechenberger }},
  and {{ authors.crsegerie }})
- `epochs_tmin` and `epochs_tmax` were named incorrectly in some test config
  files.
  ({{ gh(340) }} by {{ authors.crsegerie }})
- We now reject bad epochs by using [`ica_reject`][config.ica_reject] before
  producing the "overlay" plots that show the evoked data before and after
  ICA cleaning in the `proc-ica_report`.
  ({{ gh(385) }} by {{ authors.crsegerie }}).
- Passing subject, session, task, and run names to `run.py` the consist only of
  numbers doesn't throw an exception anymore, even if the values weren't
  double-quoted and hence converted to strings by the command-line interface
  toolkit we are using, Fire.
  ({{ gh(375) }} by {{ authors.hoechenberger }})
- Setting [`eeg_reference`][config.eeg_reference] to a string (name of the
  reference channel) caused us to crash.
  ({{ gh(391) }} by {{ authors.hoechenberger }})
- Parameters retrieved from the BIDS dataset were not limited to the modality
  ("data type") we meant to process, sometimes leading to crashes.
  ({{ gh(391) }} by {{ authors.hoechenberger }})
- Fix forward computation for CTF data.
  ({{ gh(427) }} by {{ authors.agramfort }})
- Generated derivative epochs split files now follow the BIDS naming scheme.
  ({{ gh(463)}} by {{ authors.dengemann }})
- Report tags are now better sanitized.
  ({{ gh(471) }} by {{ authors.hoechenberger }})
- When creating epochs, we now ensure that the trigger codes provided via the
  [`event_id`][config.event_id] setting are retained; previously, new trigger
  codes were generated in certain situations.
  ({{ gh(471) }} by {{ authors.hoechenberger }})
- ICA overlay plots in the report used the cleaned epochs, resulting in no
  visible ICA cleaning effects. This has been corrected.
  ({{ gh(478) }} by {{ authors.hoechenberger }})<|MERGE_RESOLUTION|>--- conflicted
+++ resolved
@@ -112,18 +112,15 @@
   ({{ gh(460) }} by {{ authors.agramfort }} and  {{ authors.apmellot }})
 - Drastically reduce memory usage during the epoching and ICA steps.
   ({{ gh(477) }} by {{ authors.hoechenberger }} and {{ authors.agramfort }})
-<<<<<<< HEAD
-- Time-frequency decoding based on [common spatial patterns](https://mne.tools/stable/auto_examples/decoding/decoding_csp_timefreq.html)
-  (CSP).
-  ({{ gh(479) }} by {{ authors.crsegerie }}, {{ authors.agramfort }}, and
-   {{ authors.hoechenberger }})
-=======
 - The new [`plot_psd_for_runs`][config.plot_psd_for_runs] setting can be used
   to control for which runs to add PSD plots of the raw data to the reports.
   ({{ gh(482) }} by {{ authors.hoechenberger }})
 - Speed up report generation.
   ({{ gh(487) }} by {{ authors.hoechenberger }})
->>>>>>> 8413ece2
+- Time-frequency decoding based on [common spatial patterns](https://mne.tools/stable/auto_examples/decoding/decoding_csp_timefreq.html)
+  (CSP).
+  ({{ gh(479) }} by {{ authors.crsegerie }}, {{ authors.agramfort }}, and
+   {{ authors.hoechenberger }})
 
 ### Behavior changes
 
